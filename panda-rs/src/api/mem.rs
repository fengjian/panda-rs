--- conflicted
+++ resolved
@@ -118,11 +118,6 @@
     }
 }
 
-<<<<<<< HEAD
-/// Translate guest virtual address to physical address
-pub fn virt_to_phys(cpu: &mut CPUState, addr: target_ulong) -> target_ulong {
-    unsafe { panda_sys::panda_virt_to_phys_external(cpu, addr) }
-=======
 /// Translate guest virtual address to physical address, returning `None` if no mapping
 /// can be found.
 pub fn virt_to_phys(cpu: &mut CPUState, addr: target_ulong) -> Option<target_ulong> {
@@ -130,7 +125,6 @@
         target_ulong::MAX => None,
         phys_addr => Some(phys_addr),
     }
->>>>>>> ea557222
 }
 
 pub const PAGE_SIZE: target_ulong = 1024;
@@ -150,8 +144,6 @@
 
         Ok(())
     }
-<<<<<<< HEAD
-=======
 }
 
 const IS_32_BIT: bool = std::mem::size_of::<target_ptr_t>() == 4;
@@ -182,7 +174,8 @@
                     if line_num == 0 && offset_in_line < (bytes_offset as usize) {
                         "  ".into()
                     } else {
-                        let byte_index = ((line_num * 0x10) + offset_in_line) - (bytes_offset as usize);
+                        let byte_index =
+                            ((line_num * 0x10) + offset_in_line) - (bytes_offset as usize);
 
                         if let Some(byte) = memory.get(byte_index) {
                             format!("{:02x}", byte).into()
@@ -207,7 +200,6 @@
         "═".repeat(TARGET_BITS / 4)
     );
     println!("{}", hex_dump);
->>>>>>> ea557222
 }
 
 // Private API ---------------------------------------------------------------------------------------------------------
